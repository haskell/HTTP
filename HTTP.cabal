Name: HTTP
Version: 4000.3.3
Cabal-Version: >= 1.8
Build-type: Simple
License: BSD3
License-file: LICENSE
Author: Warrick Gray <warrick.gray@hotmail.com>
Maintainer: Ganesh Sittampalam <ganesh@earth.li>
Homepage: https://github.com/haskell/HTTP
Category: Network
Synopsis: A library for client-side HTTP
Description:

 The HTTP package supports client-side web programming in Haskell. It lets you set up
 HTTP connections, transmitting requests and processing the responses coming back, all
 from within the comforts of Haskell. It's dependent on the network package to operate,
 but other than that, the implementation is all written in Haskell.
 .
 A basic API for issuing single HTTP requests + receiving responses is provided. On top
 of that, a session-level abstraction is also on offer  (the @BrowserAction@ monad);
 it taking care of handling the management of persistent connections, proxies,
 state (cookies) and authentication credentials required to handle multi-step
 interactions with a web server.
 .
 The representation of the bytes flowing across is extensible via the use of a type class,
 letting you pick the representation of requests and responses that best fits your use.
 Some pre-packaged, common instances are provided for you (@ByteString@, @String@).
 .
 Here's an example use:
 .
 >
 >    do
 >      rsp <- Network.HTTP.simpleHTTP (getRequest "http://www.haskell.org/")
 >              -- fetch document and return it (as a 'String'.)
 >      fmap (take 100) (getResponseBody rsp)
 >
 >    do
 >      (_, rsp)
 >         <- Network.Browser.browse $ do
 >               setAllowRedirects True -- handle HTTP redirects
 >               request $ getRequest "http://www.haskell.org/"
 >      return (take 100 (rspBody rsp))

Extra-Source-Files: CHANGES

Source-Repository head
  type: git
  location: https://github.com/haskell/HTTP.git

Flag mtl1
  description: Use the old mtl version 1.
  default: False

Flag warn-as-error
  default:     False
  description: Build with warnings-as-errors
  manual:      True

Flag network23
  description: Use version 2.3.x or below of the network package
  default: False

Flag conduit10
  description: Use version 1.0.x or below of the conduit package (for the test suite)
  default: False

Flag warp-tests
  description: Test against warp
  default:     True
  manual:      True

flag network-uri
  description: Get Network.URI from the network-uri package
  default: True

Library
  Exposed-modules:
                 Network.BufferType,
                 Network.Stream,
                 Network.StreamDebugger,
                 Network.StreamSocket,
                 Network.TCP,
                 Network.HTTP,
                 Network.HTTP.Headers,
                 Network.HTTP.Base,
                 Network.HTTP.Stream,
                 Network.HTTP.Auth,
                 Network.HTTP.Cookie,
                 Network.HTTP.Proxy,
                 Network.HTTP.HandleStream,
                 Network.Browser
  Other-modules:
                 Network.HTTP.Base64,
                 Network.HTTP.MD5Aux,
                 Network.HTTP.Utils
                 Paths_HTTP
  GHC-options: -fwarn-missing-signatures -Wall

  -- note the test harness constraints should be kept in sync with these
  -- where dependencies are shared
  Build-depends: base >= 4.3.0.0 && < 4.10, parsec >= 2.0 && < 3.2
  Build-depends: array >= 0.3.0.2 && < 0.6, bytestring >= 0.9.1.5 && < 0.11
  Build-depends: time >= 1.1.2.3 && < 1.7

  Extensions: FlexibleInstances

  if flag(mtl1)
    Build-depends: mtl >= 1.1.1.0 && < 1.2
    CPP-Options: -DMTL1
  else
    Build-depends: mtl >= 2.0 && < 2.3

  if flag(network-uri)
    Build-depends: network-uri == 2.6.*, network == 2.6.*
  else
<<<<<<< HEAD
    if flag(network-uri)
      if os(HaLVM)
        Build-depends: network-uri == 2.6.*, network-hans >= 0.2 && < 1.0
      else
        Build-depends: network-uri == 2.6.*, network == 2.6.*
    else
      Build-depends: network >= 2.2.0.1 && < 2.6

  build-tools: ghc >= 6.10 && < 7.10
=======
    Build-depends: network >= 2.2.1.8 && < 2.6
>>>>>>> 28d6c5dd

  if flag(warn-as-error)
    ghc-options:      -Werror

  if os(windows)
    Build-depends: Win32 >= 2.2.0.0 && < 2.4

Test-Suite test
  type: exitcode-stdio-1.0

  hs-source-dirs: test
  main-is: httpTests.hs

  other-modules:
    Httpd
    UnitTests

  -- note: version constraints for dependencies shared with the library
  -- should be the same
  build-depends:     HTTP,
                     HUnit >= 1.2.0.1 && < 1.4,
                     httpd-shed >= 0.4 && < 0.5,
                     mtl >= 1.1.1.0 && < 2.3,
                     bytestring >= 0.9.1.5 && < 0.11,
                     deepseq >= 1.3.0.0 && < 1.5,
                     pureMD5 >= 0.2.4 && < 2.2,
                     base >= 4.3.0.0 && < 4.10,
                     split >= 0.1.3 && < 0.3,
                     test-framework >= 0.2.0 && < 0.9,
                     test-framework-hunit >= 0.3.0 && <0.4

  if flag(network-uri)
    Build-depends: network-uri == 2.6.*, network == 2.6.*
  else
    Build-depends: network >= 2.2.1.5 && < 2.6

  if flag(warp-tests)
    CPP-Options: -DWARP_TESTS
    build-depends:
                       case-insensitive >= 0.4.0.1 && < 1.3,
                       http-types >= 0.8.0 && < 1.0,
                       wai >= 2.1.0 && < 3.3,
                       warp >= 2.1.0 && < 3.3

    if flag(conduit10)
      build-depends:
                         conduit >= 1.0.8 && < 1.1
    else
      build-depends:
                         conduit >= 1.1 && < 1.3,
                         conduit-extra >= 1.1 && < 1.2

<|MERGE_RESOLUTION|>--- conflicted
+++ resolved
@@ -111,21 +111,16 @@
     Build-depends: mtl >= 2.0 && < 2.3
 
   if flag(network-uri)
-    Build-depends: network-uri == 2.6.*, network == 2.6.*
+    Build-depends: network-uri == 2.6.*
+    if os(HaLVM)
+      Build-depends: network-hans >= 0.2 && < 1.0
+    else
+      Build-depends: network == 2.6.*
   else
-<<<<<<< HEAD
-    if flag(network-uri)
-      if os(HaLVM)
-        Build-depends: network-uri == 2.6.*, network-hans >= 0.2 && < 1.0
-      else
-        Build-depends: network-uri == 2.6.*, network == 2.6.*
+    if os(HaLVM)
+      Build-depends: network-hans >= 0.2 && < 1.0
     else
-      Build-depends: network >= 2.2.0.1 && < 2.6
-
-  build-tools: ghc >= 6.10 && < 7.10
-=======
-    Build-depends: network >= 2.2.1.8 && < 2.6
->>>>>>> 28d6c5dd
+      Build-depends: network >= 2.2.1.8 && < 2.6
 
   if flag(warn-as-error)
     ghc-options:      -Werror
