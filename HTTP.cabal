--- conflicted
+++ resolved
@@ -58,7 +58,6 @@
 Extra-Source-Files: CHANGES
 
 tested-with:
-<<<<<<< HEAD
   GHC == 9.8.0
   GHC == 9.6.3
   GHC == 9.4.7
@@ -75,11 +74,6 @@
   -- because they need the ubuntu-18.04 image incompatible with latest 'node'
   -- GHC == 7.8.4
   -- GHC == 7.6.3
-=======
-  GHC==9.2.1, GHC==9.0.1,
-  GHC==8.10.7, GHC==8.8.4, GHC==8.6.5, GHC==8.4.4, GHC==8.2.2, GHC==8.0.2,
-  GHC==7.10.3, GHC==7.8.4, GHC==7.6.3
->>>>>>> f23d148c
 
 Source-Repository head
   type: git
